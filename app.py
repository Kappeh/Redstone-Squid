--- conflicted
+++ resolved
@@ -20,12 +20,8 @@
 import asyncio
 import Discord.interface as discord
 
-<<<<<<< HEAD
-asyncio.run(discord.main(debug=True))
-=======
 DEV_BOT = False
 if DEV_BOT:
     asyncio.run(discord.main(prefix='.'))
 else:
-    asyncio.run(discord.main())
->>>>>>> 562dd5c9
+    asyncio.run(discord.main())