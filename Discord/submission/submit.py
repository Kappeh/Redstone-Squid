import time
from common import get_current_utc
from typing import Literal

import discord
from discord import InteractionResponse
from discord import app_commands
from discord.ext import commands
from discord.ext.commands import Context, has_any_role, hybrid_group, Cog, hybrid_command

import Discord.config
import Discord.utils as utils
import Discord.config as config
import Discord.submission.post as post
from Discord._types import SubmissionCommandResponseT
from Database.builds import get_all_builds, get_builds, Build
import Database.message as msg
from Database.enums import Status
from Discord.utils import ConfirmationView

submission_roles = ['Admin', 'Moderator', 'Redstoner']
# TODO: Set up a webhook for the bot to handle google form submissions.

class SubmissionsCog(Cog, name='Submissions'):
    def __init__(self, bot):
        self.bot = bot

    @hybrid_group(name='submissions', invoke_without_command=True)
    async def submission_hybrid_group(self, ctx: Context):
        """View, confirm and deny submissions."""
        await ctx.send_help('submissions')

    @submission_hybrid_group.command(name='pending')
    async def get_pending_submissions(self, ctx: Context):
        """Shows an overview of all submissions pending review."""
        async with utils.RunningMessage(ctx) as sent_message:
            pending_submissions = await get_all_builds(Status.PENDING)

            if len(pending_submissions) == 0:
                desc = 'No open submissions.'
            else:
                desc = []
                for sub in pending_submissions:
                    # ID - Title
                    # by Creators - submitted by Submitter
                    desc.append(
                        f"**{sub.id}** - {sub.get_title()}\n_by {', '.join(sorted(sub.creators_ign))}_ - _submitted by {sub.submitter_id}_")
                desc = '\n\n'.join(desc)

            em = utils.info_embed(title='Open Records', description=desc)
            await sent_message.edit(embed=em)

    @submission_hybrid_group.command(name='view')
    async def view_function(self, ctx: Context, submission_id: int):
        """Displays a submission."""
        async with utils.RunningMessage(ctx) as sent_message:
            submission = await Build.from_id(submission_id)

            if submission is None:
                error_embed = utils.error_embed('Error', 'No open submission with that ID.')
                return await sent_message.edit(embed=error_embed)

            return await sent_message.edit(embed=submission.generate_embed())

    @staticmethod
    def is_owner_server(ctx: Context):
        if not ctx.guild.id == config.OWNER_SERVER_ID:
            # TODO: Make a custom error for this.
            # https://discordpy.readthedocs.io/en/stable/ext/commands/api.html?highlight=is_owner#discord.discord.ext.commands.on_command_error
            raise commands.CommandError('This command can only be executed on certain servers.')
        return True

    @submission_hybrid_group.command(name='confirm')
    @commands.check(is_owner_server)
    @has_any_role(*submission_roles)
    async def confirm_function(self, ctx: Context, submission_id: int):
        """Marks a submission as confirmed.

        This posts the submission to all the servers which configured the bot."""
        async with utils.RunningMessage(ctx) as sent_message:
            build = await Build.from_id(submission_id)

            if build is None:
                error_embed = utils.error_embed('Error', 'No pending submission with that ID.')
                return await sent_message.edit(embed=error_embed)

            await build.confirm()
            await post.send_submission(self.bot, build)

            success_embed = utils.info_embed('Success', 'Submission has successfully been confirmed.')
            return await sent_message.edit(embed=success_embed)

    @submission_hybrid_group.command(name='deny')
    @commands.check(is_owner_server)
    @has_any_role(*submission_roles)
    async def deny_function(self, ctx: Context, submission_id: int):
        """Marks a submission as denied."""
        async with utils.RunningMessage(ctx) as sent_message:
            build = await Build.from_id(submission_id)

            if build is None:
                error_embed = utils.error_embed('Error', 'No pending submission with that ID.')
                return await sent_message.edit(embed=error_embed)

            await build.deny()

            success_embed = utils.info_embed('Success', 'Submission has successfully been denied.')
            return await sent_message.edit(embed=success_embed)

    @submission_hybrid_group.command(name='outdated')
    async def outdated_function(self, ctx: Context):
        """Shows an overview of all discord posts that require updating."""
        async with utils.RunningMessage(ctx) as sent_message:
            outdated_messages = await msg.get_outdated_messages(ctx.guild.id)

            if len(outdated_messages) == 0:
                desc = 'No outdated submissions.'
                em = utils.info_embed(title='Outdated Records', description=desc)
                return await sent_message.edit(embed=em)

            builds = await get_builds([message['build_id'] for message in outdated_messages])

            # TODO: Consider using get_unsent_messages too, and then merge the two lists, with different headers.
            # unsent_submissions = submissions.get_unsent_submissions(ctx.guild.id)

            desc = []
            for build in builds:
                desc.append(
                    f"**{build.id}** - {build.get_title()}\n_by {', '.join(sorted(build.creators_ign))}_ - _submitted by {build.submitter_id}_")
            desc = '\n\n'.join(desc)

            em = discord.Embed(title='Outdated Records', description=desc, colour=utils.discord_green)
            return await sent_message.edit(embed=em)

    @submission_hybrid_group.command(name='update')
    @has_any_role(*submission_roles)
    async def update_function(self, ctx, submission_id: int):
        """Update or post an outdated discord post to this server."""
        async with utils.RunningMessage(ctx) as sent_message:
            message = await msg.get_outdated_message(ctx.guild.id, submission_id)

            if message is None:
                error_embed = utils.error_embed('Error', 'No outdated submissions with that ID.')
                return await sent_message.edit(embed=error_embed)

            # If message isn't yet tracked, add it.
            # await post.send_submission_to_server(self.bot, message[1], ctx.guild.id)

            await post.edit_post(self.bot, ctx.guild, message['channel_id'], message['message_id'], message['build_id'])

            success_embed = utils.info_embed('Success', 'Post has successfully been updated.')
            return await sent_message.edit(embed=success_embed)

    @submission_hybrid_group.command(name='update_all')
    @has_any_role(*submission_roles)
    async def update_all_function(self, ctx):
        """Updates all outdated discord posts in this server."""
        async with utils.RunningMessage(ctx) as sent_message:
            outdated_messages = await msg.get_outdated_messages(ctx.guild.id)

            for message in outdated_messages:
                # If message isn't yet tracked, add it.
                # await post.send_submission_to_server(self.bot, sub, ctx.guild.id)
                await post.edit_post(self.bot, ctx.guild, message['channel_id'], message['message_id'], message['build_id'])

            success_embed = utils.info_embed('Success', 'All posts have been successfully updated.')
            return await sent_message.edit(embed=success_embed)

    @hybrid_command(name='versions')
    async def versions(self, ctx: Context):
        """Shows a list of versions the bot recognizes."""
        await ctx.send(config.VERSIONS_LIST)

    @app_commands.command(name='submit')
    @app_commands.describe(
        record_category='The category of the build. If none, use "None".',
        door_width='The width of the door itself. Like 2x2 piston door.',
        door_height='The height of the door itself. Like 2x2 piston door.',
        pattern='The pattern type of the door. For example, "full lamp" or "funnel".',
        door_type='Door, Skydoor, or Trapdoor.',
        build_width='The width of the build.',
        build_height='The height of the build.',
        build_depth='The depth of the build.',
        works_in='The versions the build works in. Default to newest version. /versions for full list.',
        wiring_placement_restrictions='For example, "Seamless, Full Flush". See the regulations (/docs) for the complete list.',
        component_restrictions='For example, "No Pistons, No Slime Blocks". See the regulations (/docs) for the complete list.',
        information_about_build='Any additional information about the build.',
        normal_closing_time='The time it takes to close the door, in gameticks. (1s = 20gt)',
        normal_opening_time='The time it takes to open the door, in gameticks. (1s = 20gt)',
        date_of_creation='The date the build was created.',
        in_game_name_of_creator='The in-game name of the creator(s).',
        locationality='Whether the build works everywhere, or only in certain locations.',
        directionality='Whether the build works in all directions, or only in certain directions.',
        link_to_image='A link to an image of the build. Use direct links only. e.g."https://i.imgur.com/abc123.png"',
        link_to_youtube_video='A link to a video of the build.',
        link_to_world_download='A link to download the world.',
        server_ip='The IP of the server where the build is located.',
        coordinates='The coordinates of the build in the server.',
        command_to_get_to_build='The command to get to the build in the server.'
    )
    async def submit(self, interaction: discord.Interaction, record_category: Literal['Smallest', 'Fastest', 'First', 'None'],
                     door_width: int, door_height: int, pattern: str, door_type: Literal['Door', 'Skydoor', 'Trapdoor'],
                     build_width: int, build_height: int, build_depth: int,
                     # Optional parameters
                     works_in: str = Discord.config.VERSIONS_LIST[-1],
                     wiring_placement_restrictions: str = None,
                     component_restrictions: str = None, information_about_build: str = None,
                     normal_opening_time: int = None, normal_closing_time: int = None,
                     date_of_creation: str = None, in_game_name_of_creator: str = None,
                     locationality: Literal["Locational", "Locational with fixes"] = None,
                     directionality: Literal["Directional", "Directional with fixes"] = None,
                     link_to_image: str = None, link_to_youtube_video: str = None,
                     link_to_world_download: str = None, server_ip: str = None, coordinates: str = None,
                     command_to_get_to_build: str = None):
        """Submits a record to the database directly."""
        # TODO: Discord only allows 25 options. Split this into multiple commands.
        # FIXME: Discord WILL pass integers even if we specify a string. Need to convert them to strings.
        data = format_submission_input(locals())

        response: InteractionResponse = interaction.response  # type: ignore
        await response.defer()

        followup: discord.Webhook = interaction.followup  # type: ignore
        message: discord.WebhookMessage | None = await followup.send(embed=utils.info_embed('Working', 'Updating information...'))

        fmt_data = format_submission_input(data)
        build = Build.from_dict(fmt_data)
        await build.insert()
        # Shows the submission to the user
        await followup.send("Here is a preview of the submission. Use /edit if you have made a mistake",
                            embed=build.generate_embed(), ephemeral=True)

        success_embed = utils.info_embed('Success', f'Build submitted successfully!\nThe submission ID is: {build.id}')
        await message.edit(embed=success_embed)
        await post.send_submission(self.bot, build)

    @app_commands.command(name='edit')
    @app_commands.describe(
        door_width='The width of the door itself. Like 2x2 piston door.',
        door_height='The height of the door itself. Like 2x2 piston door.',
        pattern='The pattern type of the door. For example, "full lamp" or "funnel".',
        door_type='Door, Skydoor, or Trapdoor.',
        build_width='The width of the build.',
        build_height='The height of the build.',
        build_depth='The depth of the build.',
        works_in='The versions the build works in. Default to newest version. /versions for full list.',
        wiring_placement_restrictions='For example, "Seamless, Full Flush". See the regulations (/docs) for the complete list.',
        component_restrictions='For example, "No Pistons, No Slime Blocks". See the regulations (/docs) for the complete list.',
        information_about_build='Any additional information about the build.',
        normal_closing_time='The time it takes to close the door, in gameticks. (1s = 20gt)',
        normal_opening_time='The time it takes to open the door, in gameticks. (1s = 20gt)',
        date_of_creation='The date the build was created.',
        in_game_name_of_creator='The in-game name of the creator(s).',
        locationality='Whether the build works everywhere, or only in certain locations.',
        directionality='Whether the build works in all directions, or only in certain directions.',
        link_to_image='A link to an image of the build. Use direct links only. e.g."https://i.imgur.com/abc123.png"',
        link_to_youtube_video='A link to a video of the build.',
        link_to_world_download='A link to download the world.',
        server_ip='The IP of the server where the build is located.',
        coordinates='The coordinates of the build in the server.',
        command_to_get_to_build='The command to get to the build in the server.'
    )
    async def edit(self, interaction: discord.Interaction, submission_id: int, door_width: int = None, door_height: int = None,
                   pattern: str = None, door_type: Literal['Door', 'Skydoor', 'Trapdoor'] = None, build_width: int = None,
                   build_height: int = None, build_depth: int = None, works_in: str = None, wiring_placement_restrictions: str = None,
                   component_restrictions: str = None, information_about_build: str = None,
                   normal_closing_time: int = None,
                   normal_opening_time: int = None, date_of_creation: str = None, in_game_name_of_creator: str = None,
                   locationality: Literal["Locational", "Locational with fixes"] = None,
                   directionality: Literal["Directional", "Directional with fixes"] = None,
                   link_to_image: str = None, link_to_youtube_video: str = None,
                   link_to_world_download: str = None, server_ip: str = None, coordinates: str = None,
                   command_to_get_to_build: str = None):
        """Edits a record in the database directly."""
        data = locals().copy()

        response: InteractionResponse = interaction.response  # type: ignore
        await response.defer()

        followup: discord.Webhook = interaction.followup  # type: ignore
        message: discord.WebhookMessage | None = await followup.send(embed=utils.info_embed('Working', 'Updating information...'))

<<<<<<< HEAD
        submission = await Build.from_id(submission_id)
        if submission is None:
            error_embed = utils.error_embed('Error', 'No submission with that ID.')
            return await message.edit(embed=error_embed)

        update_values = format_submission_input(data)
        submission.update_local(update_values)
        preview_embed = submission.generate_embed()
=======
        update_values = {
            'last_update': get_current_utc(),
            'door_width': door_width,
            'door_height': door_height,
            'pattern': pattern,
            'door_type': door_type,
            'wiring_placement_restrictions': wiring_placement_restrictions,
            'component_restrictions': component_restrictions,
            'information': information_about_build,
            'build_width': build_width,
            'build_height': build_height,
            'build_depth': build_depth,
            'normal_closing_time': normal_closing_time,
            'normal_opening_time': normal_opening_time,
            'date_of_creation': date_of_creation,
            'creators_ign': in_game_name_of_creator,
            'locationality': locationality,
            'directionality': directionality,
            'functional_versions': works_in,
            'image_link': link_to_image,
            'video_link': link_to_youtube_video,
            'world_download_link': link_to_world_download,
            'server_ip': server_ip,
            'coordinates': coordinates,
            'command_to_build': command_to_get_to_build,
            'submitted_by': None
        }
        update_values = {k: v for k, v in update_values.items() if v is not None}

        old_submission = await Build.from_id(submission_id)
        new_submission = Build.from_dict({**old_submission.to_dict(), **update_values})
        preview_embed = new_submission.generate_embed()
>>>>>>> c47e1cda

        # Show a preview of the changes and ask for confirmation
        await message.edit(embed=utils.info_embed('Waiting', 'User confirming changes...'))
        view = ConfirmationView()
        preview = await followup.send(embed=preview_embed, view=view, ephemeral=True, wait=True)
        await view.wait()

        await preview.delete()
        if view.value is None:
            await message.edit(embed=utils.info_embed('Timed out', 'Build edit canceled due to inactivity.'))
        elif view.value:
            await submission.save()
            await message.edit(embed=utils.info_embed('Success', 'Build edited successfully'))
        else:
            await message.edit(embed=utils.info_embed('Cancelled', 'Build edit canceled by user'))


def format_submission_input(data: SubmissionCommandResponseT) -> dict:
    """Formats the submission data from what is passed in commands to something recognizable by Build."""
    # Union of all the /submit and /edit command options
    parsable_signatures = ['self', 'interaction', 'submission_id', 'record_category', 'door_width', 'door_height', 'pattern',
                           'door_type', 'build_width', 'build_height', 'build_depth', 'works_in', 'wiring_placement_restrictions',
                           'component_restrictions', 'information_about_build', 'normal_opening_time',
                           'normal_closing_time', 'date_of_creation', 'in_game_name_of_creator', 'locationality',
                           'directionality', 'link_to_image', 'link_to_youtube_video', 'link_to_world_download',
                           'server_ip', 'coordinates', 'command_to_get_to_build']
    if not all(key in data for key in parsable_signatures):
        raise ValueError("found unknown keys in data, did the command signature of /submit or /edit change?")

    fmt_data = dict()
    fmt_data['id'] = data['submission_id']
    # fmt_data['submission_status']
    fmt_data['record_category'] = data['record_category'] if data['record_category'] != 'None' else None
    if data['works_in'] is not None:
        fmt_data['functions_versions'] = data['works_in'].split(", ")
    else:
        fmt_data['functions_versions'] = []

    fmt_data['width'] = data['build_width']
    fmt_data['height'] = data['build_height']
    fmt_data['depth'] = data['build_depth']

    fmt_data['door_width'] = data['door_width']
    fmt_data['door_height'] = data['door_height']
    # fmt_data['door_depth']

    fmt_data['door_type'] = data['pattern']
    fmt_data['door_orientation_type'] = data['door_type']

    if data['wiring_placement_restrictions'] is not None:
        fmt_data['wiring_placement_restrictions'] = data['wiring_placement_restrictions'].split(", ")
    else:
        fmt_data['wiring_placement_restrictions'] = []
    if data['component_restrictions'] is not None:
        fmt_data['component_restrictions'] = data['component_restrictions'].split(", ")
    else:
        fmt_data['component_restrictions'] = []
    misc_restrictions = [data['locationality'], data['directionality']]
    fmt_data['miscellaneous_restrictions'] = [x for x in misc_restrictions if x is not None]

    fmt_data['normal_closing_time'] = data['normal_closing_time']
    fmt_data['normal_opening_time'] = data['normal_opening_time']
    # fmt_data['visible_closing_time']
    # fmt_data['visible_opening_time']

    fmt_data['information'] = data['information_about_build']
    if data['in_game_name_of_creator'] is not None:
        fmt_data['creators_ign'] = data['in_game_name_of_creator'].split(", ")
    else:
        fmt_data['creators_ign'] = []

    fmt_data['image_url'] = data['link_to_image']
    fmt_data['video_url'] = data['link_to_youtube_video']
    fmt_data['world_download_url'] = data['link_to_world_download']

    fmt_data['server_ip'] = data['server_ip']
    fmt_data['coordinates'] = data['coordinates']
    fmt_data['command'] = data['command_to_get_to_build']

    fmt_data['submitter_id'] = data['interaction'].user.id
    fmt_data['completion_time'] = data['date_of_creation']
    # fmt_data['edited_time'] = datetime.now()

    return fmt_data<|MERGE_RESOLUTION|>--- conflicted
+++ resolved
@@ -280,7 +280,6 @@
         followup: discord.Webhook = interaction.followup  # type: ignore
         message: discord.WebhookMessage | None = await followup.send(embed=utils.info_embed('Working', 'Updating information...'))
 
-<<<<<<< HEAD
         submission = await Build.from_id(submission_id)
         if submission is None:
             error_embed = utils.error_embed('Error', 'No submission with that ID.')
@@ -289,40 +288,6 @@
         update_values = format_submission_input(data)
         submission.update_local(update_values)
         preview_embed = submission.generate_embed()
-=======
-        update_values = {
-            'last_update': get_current_utc(),
-            'door_width': door_width,
-            'door_height': door_height,
-            'pattern': pattern,
-            'door_type': door_type,
-            'wiring_placement_restrictions': wiring_placement_restrictions,
-            'component_restrictions': component_restrictions,
-            'information': information_about_build,
-            'build_width': build_width,
-            'build_height': build_height,
-            'build_depth': build_depth,
-            'normal_closing_time': normal_closing_time,
-            'normal_opening_time': normal_opening_time,
-            'date_of_creation': date_of_creation,
-            'creators_ign': in_game_name_of_creator,
-            'locationality': locationality,
-            'directionality': directionality,
-            'functional_versions': works_in,
-            'image_link': link_to_image,
-            'video_link': link_to_youtube_video,
-            'world_download_link': link_to_world_download,
-            'server_ip': server_ip,
-            'coordinates': coordinates,
-            'command_to_build': command_to_get_to_build,
-            'submitted_by': None
-        }
-        update_values = {k: v for k, v in update_values.items() if v is not None}
-
-        old_submission = await Build.from_id(submission_id)
-        new_submission = Build.from_dict({**old_submission.to_dict(), **update_values})
-        preview_embed = new_submission.generate_embed()
->>>>>>> c47e1cda
 
         # Show a preview of the changes and ask for confirmation
         await message.edit(embed=utils.info_embed('Waiting', 'User confirming changes...'))
@@ -404,6 +369,6 @@
 
     fmt_data['submitter_id'] = data['interaction'].user.id
     fmt_data['completion_time'] = data['date_of_creation']
-    # fmt_data['edited_time'] = datetime.now()
+    # fmt_data['edited_time'] = get_current_utc()
 
     return fmt_data