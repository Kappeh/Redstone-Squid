"""Some functions related to the message table, which stores message ids."""
from common import get_current_utc
from Database.database import DatabaseManager

# FIXME: (server_id, build_id) is not guaranteed to be a superkey, but it is assumed to be unique.
# TODO: Find better names for these functions, the "message" is not really a discord message, but a record in the database.
async def get_messages(server_id: int) -> list[dict[str, int]]:
    db = await DatabaseManager()
    server_records = await db.table('messages').select('*').eq('server_id', server_id).execute().data
    return server_records

async def get_message(server_id: int, submission_id: int) -> dict[str, int] | None:
    db = await DatabaseManager()
    # supabase hate .maybe_single() and throws a 406 error if no records are found
    server_record = await db.table('messages').select('*').eq('server_id', server_id).eq('build_id', submission_id).execute().data
    if len(server_record) == 0:
        return None
    return server_record

async def add_message(server_id: int, submission_id: int, channel_id: int, message_id: int) -> None:
    db = await DatabaseManager()
    await db.table('messages').insert({
        'server_id': server_id,
        'build_id': submission_id,
        'channel_id': channel_id,
        'message_id': message_id,
<<<<<<< HEAD
        'edited_time': datetime.now().strftime(r'%Y-%m-%d %H:%M:%S')
=======
        'last_updated': get_current_utc()
>>>>>>> c47e1cda
    }).execute()

async def update_message(server_id: int, submission_id: int, channel_id: int, message_id: int) -> None:
    # Try getting the message
    message = await get_message(server_id, submission_id)

    # If message isn't yet tracked, add it.
    if message is None:
        await add_message(server_id, submission_id, channel_id, message_id)
        return
    
    # Update the message
    db = await DatabaseManager()
    await db.table('messages').update({
        'channel_id': channel_id,
        'message_id': message_id,
<<<<<<< HEAD
        'edited_time': datetime.now().strftime(r'%Y-%m-%d %H:%M:%S')
=======
        'last_updated': get_current_utc()
>>>>>>> c47e1cda
    }).eq('server_id', server_id).eq('build_id', submission_id).execute()


async def delete_message(server_id: int, build_id: int) -> list[int]:
    """Remove a message from the database.

    Args:
        server_id: The server id of the message to delete.
        build_id: The build id of the message to delete.

    Raises:
        ValueError: If the message is not found.

    Returns:
        A list of message ids that were deleted.
    """
    db = await DatabaseManager()
    response = await db.table('messages').select('message_id', count='exact').eq('server_id', server_id).eq('build_id', build_id).execute()
    if response.count == 0:
        raise ValueError("No messages found in this server with the given submission id.")
    message_ids = [response.data[i]['message_id'] for i in range(response.count)]
    await db.table('messages').delete().in_('message_id', message_ids).execute()
    return message_ids

async def get_outdated_messages(server_id: int) -> list[dict[str, int]] | None:
    """Returns a list of messages that are outdated. Usually `get_submissions` is called in combination with this function.

    Args:
        server_id: The server id to check for outdated messages.

    Returns:
        A list of messages.
    """
    db = await DatabaseManager()
    # Messages that have been updated since the last submission message update.
    server_outdated_messages = await db.rpc('get_outdated_messages', {'server_id_input': server_id}).execute().data
    if len(server_outdated_messages) == 0:
        return None
    return server_outdated_messages


async def get_outdated_message(server_id: int, build_id: int) -> dict[str, int] | None:
    """Returns a message that is outdated. Usually `get_submission` is called in combination with this function.

    Args:
        server_id: The server id to check for outdated messages.
        build_id: The build id to check for outdated message.

    Returns:
        A dictionary containing all the information about the outdated message.
    """
    db = await DatabaseManager()
    # Messages that have been updated since the last submission message update.
    server_outdated_messages = await db.rpc('get_outdated_messages', {'server_id_input': server_id}).eq('build_id', build_id).execute().data
    if len(server_outdated_messages) == 0:
        return None
    return server_outdated_messages[0]


async def get_build_id_by_message(message_id: int) -> int | None:
    """
    Get the build id by the message id.

    Args:
        message_id: The message id to get the build id from.

    Returns:
        The build id of the message.
    """
    db = await DatabaseManager()
    response = await db.table('messages').select('build_id', count='exact').eq('message_id', message_id).maybe_single().execute()
    if response.count == 0:
        return None
    return response.data['build_id']


if __name__ == '__main__':
    # print(get_outdated_message(433618741528625152, 30))
    # print(get_outdated_messages(433618741528625152))
    print(get_build_id_by_message(536004554743873556))<|MERGE_RESOLUTION|>--- conflicted
+++ resolved
@@ -24,11 +24,7 @@
         'build_id': submission_id,
         'channel_id': channel_id,
         'message_id': message_id,
-<<<<<<< HEAD
-        'edited_time': datetime.now().strftime(r'%Y-%m-%d %H:%M:%S')
-=======
-        'last_updated': get_current_utc()
->>>>>>> c47e1cda
+        'edited_time': get_current_utc()
     }).execute()
 
 async def update_message(server_id: int, submission_id: int, channel_id: int, message_id: int) -> None:
@@ -45,11 +41,7 @@
     await db.table('messages').update({
         'channel_id': channel_id,
         'message_id': message_id,
-<<<<<<< HEAD
-        'edited_time': datetime.now().strftime(r'%Y-%m-%d %H:%M:%S')
-=======
-        'last_updated': get_current_utc()
->>>>>>> c47e1cda
+        'edited_time': get_current_utc()
     }).eq('server_id', server_id).eq('build_id', submission_id).execute()
 
 
